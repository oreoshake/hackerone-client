module HackerOne
  module Client
    module ResourceHelper
<<<<<<< HEAD
      def parse_response(response, extract_data: true)
        HackerOne::Client::Api.parse_response(
          response,
          extract_data: extract_data,
        )
=======
      def self.included(base)
        base.extend(self)
      end

      def parse_response(response)
        HackerOne::Client::Api.parse_response(response)
>>>>>>> 991a4c4d
      end

      def make_post_request(url, request_body:, extract_data: true)
        response = HackerOne::Client::Api.hackerone_api_connection.post do |req|
          req.headers['Content-Type'] = 'application/json'
          req.url url
          req.body = { data: request_body }.to_json
        end

        parse_response(response, extract_data: extract_data)
      end

      def make_get_request(url, params: {}, extract_data: true)
        response = HackerOne::Client::Api.hackerone_api_connection.get do |req|
          req.headers['Content-Type'] = 'application/json'
          req.url url
          req.params = params
        end

        parse_response(response, extract_data: extract_data)
      end

      private

      def api_connection
        HackerOne::Client::Api.hackerone_api_connection
      end
    end
  end
end<|MERGE_RESOLUTION|>--- conflicted
+++ resolved
@@ -1,20 +1,15 @@
 module HackerOne
   module Client
     module ResourceHelper
-<<<<<<< HEAD
-      def parse_response(response, extract_data: true)
-        HackerOne::Client::Api.parse_response(
-          response,
-          extract_data: extract_data,
-        )
-=======
       def self.included(base)
         base.extend(self)
       end
 
-      def parse_response(response)
-        HackerOne::Client::Api.parse_response(response)
->>>>>>> 991a4c4d
+      def parse_response(response, extract_data: true)
+        HackerOne::Client::Api.parse_response(
+          response,
+          extract_data: extract_data
+        )
       end
 
       def make_post_request(url, request_body:, extract_data: true)
